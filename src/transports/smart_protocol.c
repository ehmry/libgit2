--- conflicted
+++ resolved
@@ -8,13 +8,10 @@
 
 #include "smart.h"
 #include "refs.h"
-<<<<<<< HEAD
 #include "repository.h"
-=======
 #include "push.h"
 #include "pack-objects.h"
 #include "remote.h"
->>>>>>> 7753a738
 
 #define NETWORK_XFER_THRESHOLD (100*1024)
 
